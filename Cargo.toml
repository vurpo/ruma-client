--- conflicted
+++ resolved
@@ -21,16 +21,10 @@
 http = "0.2.1"
 hyper = "0.13.4"
 hyper-tls = { version = "0.4.1", optional = true }
-<<<<<<< HEAD
 js_int = { version = "0.1.2", features = ["serde"] }
-ruma-api = "0.13.0"
-ruma-client-api = "0.6.0"
-ruma-events = "0.15.1"
-=======
 ruma-api = "0.15.0"
 ruma-client-api = "0.7.1"
 ruma-events = "0.18.0"
->>>>>>> c253265f
 ruma-identifiers = "0.14.1"
 serde = { version = "1.0.106", features = ["derive"] }
 serde_json = "1.0.51"
