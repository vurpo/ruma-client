//! Crate `ruma_client` is a [Matrix](https://matrix.org/) client library.
//!
//! # Usage
//!
//! Begin by creating a `Client` type, usually using the `https` method for a client that supports
//! secure connections, and then logging in:
//!
//! ```no_run
//! use ruma_client::Client;
//!
//! let work = async {
//!     let homeserver_url = "https://example.com".parse().unwrap();
//!     let client = Client::https(homeserver_url, None);
//!
//!     let session = client
//!         .log_in("@alice:example.com".to_string(), "secret".to_string(), None, None)
//!         .await?;
//!
//!     // You're now logged in! Write the session to a file if you want to restore it later.
//!     // Then start using the API!
//! # Result::<(), ruma_client::Error>::Ok(())
//! };
//! ```
//!
//! You can also pass an existing session to the `Client` constructor to restore a previous session
//! rather than calling `log_in`.
//!
//! For the standard use case of synchronizing with the homeserver (i.e. getting all the latest
//! events), use the `Client::sync`:
//!
//! ```no_run
//! # use futures_util::stream::{StreamExt as _, TryStreamExt as _};
//! # use ruma_client::{api::r0::sync::sync_events::SetPresence, Client};
//! # let homeserver_url = "https://example.com".parse().unwrap();
//! # let client = Client::https(homeserver_url, None);
//! # async {
<<<<<<< HEAD
//! let mut sync_stream = Box::pin(client.sync(None, None, true, Some(js_int::UInt::new(30000).unwrap())));
=======
//! let mut sync_stream = Box::pin(client.sync(None, None, SetPresence::Online));
>>>>>>> c253265f
//! while let Some(response) = sync_stream.try_next().await? {
//!     // Do something with the data in the response...
//! }
//! # Result::<(), ruma_client::Error>::Ok(())
//! # };
//! ```
//!
//! The `Client` type also provides methods for registering a new account if you don't already have
//! one with the given homeserver.
//!
//! Beyond these basic convenience methods, `ruma-client` gives you access to the entire Matrix
//! client-server API via the `api` module. Each leaf module under this tree of modules contains
//! the necessary types for one API endpoint. Simply call the module's `call` method, passing it
//! the logged in `Client` and the relevant `Request` type. `call` will return a future that will
//! resolve to the relevant `Response` type.
//!
//! For example:
//!
//! ```no_run
//! # use ruma_client::Client;
//! # let homeserver_url = "https://example.com".parse().unwrap();
//! # let client = Client::https(homeserver_url, None);
//! use std::convert::TryFrom;
//!
//! use ruma_client::api::r0::alias::get_alias;
//! use ruma_identifiers::{RoomAliasId, RoomId};
//!
//! async {
//!     let response = client
//!         .request(get_alias::Request {
//!             room_alias: RoomAliasId::try_from("#example_room:example.com").unwrap(),
//!         })
//!         .await?;
//!
//!     assert_eq!(response.room_id, RoomId::try_from("!n8f893n9:example.com").unwrap());
//! #   Result::<(), ruma_client::Error>::Ok(())
//! }
//! # ;
//! ```

#![warn(rust_2018_idioms)]
#![deny(
    missing_copy_implementations,
    missing_debug_implementations,
    missing_docs
)]

use std::{
    convert::TryFrom,
    str::FromStr,
    sync::{Arc, Mutex},
};

use futures_core::{
    future::Future,
    stream::{Stream, TryStream},
};
use futures_util::stream;
use http::Response as HttpResponse;
use hyper::{client::HttpConnector, Client as HyperClient, Uri};
#[cfg(feature = "hyper-tls")]
use hyper_tls::HttpsConnector;
use ruma_api::{
    error::{FromHttpRequestError, FromHttpResponseError},
    Endpoint, Outgoing,
};
use ruma_identifiers::DeviceId;
use url::Url;

pub use ruma_client_api as api;
pub use ruma_events as events;
pub use ruma_identifiers as identifiers;

mod error;
mod session;

pub use self::{error::Error, session::Session};

/// A client for the Matrix client-server API.
#[derive(Debug)]
pub struct Client<C>(Arc<ClientData<C>>);

/// Data contained in Client's Rc
#[derive(Debug)]
struct ClientData<C> {
    /// The URL of the homeserver to connect to.
    homeserver_url: Url,
    /// The underlying HTTP client.
    hyper: HyperClient<C>,
    /// User session data.
    session: Mutex<Option<Session>>,
}

/// Non-secured variant of the client (using plain HTTP requests)
pub type HttpClient = Client<HttpConnector>;

impl HttpClient {
    /// Creates a new client for making HTTP requests to the given homeserver.
    pub fn new(homeserver_url: Url, session: Option<Session>) -> Self {
        Self(Arc::new(ClientData {
            homeserver_url,
            hyper: HyperClient::builder().build_http(),
            session: Mutex::new(session),
        }))
    }
}

/// Secured variant of the client (using HTTPS requests)
#[cfg(feature = "tls")]
pub type HttpsClient = Client<HttpsConnector<HttpConnector>>;

#[cfg(feature = "tls")]
impl HttpsClient {
    /// Creates a new client for making HTTPS requests to the given homeserver.
    pub fn https(homeserver_url: Url, session: Option<Session>) -> Self {
        let connector = HttpsConnector::new();

        Self(Arc::new(ClientData {
            homeserver_url,
            hyper: HyperClient::builder().build(connector),
            session: Mutex::new(session),
        }))
    }
}

impl<C> Client<C>
where
    C: hyper::client::connect::Connect + Clone + Send + Sync + 'static,
{
    /// Creates a new client using the given `hyper::Client`.
    ///
    /// This allows the user to configure the details of HTTP as desired.
    pub fn custom(
        hyper_client: HyperClient<C>,
        homeserver_url: Url,
        session: Option<Session>,
    ) -> Self {
        Self(Arc::new(ClientData {
            homeserver_url,
            hyper: hyper_client,
            session: Mutex::new(session),
        }))
    }

    /// Get a copy of the current `Session`, if any.
    ///
    /// Useful for serializing and persisting the session to be restored later.
    pub fn session(&self) -> Option<Session> {
        self.0
            .session
            .lock()
            .expect("session mutex was poisoned")
            .clone()
    }

    /// Log in with a username and password.
    ///
    /// In contrast to `api::r0::session::login::call()`, this method stores the
    /// session data returned by the endpoint in this client, instead of
    /// returning it.
    pub async fn log_in(
        &self,
        user: String,
        password: String,
        device_id: Option<DeviceId>,
        initial_device_display_name: Option<String>,
    ) -> Result<Session, Error> {
        use api::r0::session::login;

        let response = self
            .request(login::Request {
                user: login::UserInfo::MatrixId(user),
                login_info: login::LoginInfo::Password { password },
                device_id,
                initial_device_display_name,
            })
            .await?;

        let session = Session {
            access_token: response.access_token,
            device_id: response.device_id,
            user_id: response.user_id,
        };
        *self.0.session.lock().unwrap() = Some(session.clone());

        Ok(session)
    }

    /// Register as a guest. In contrast to `api::r0::account::register::call()`,
    /// this method stores the session data returned by the endpoint in this
    /// client, instead of returning it.
    pub async fn register_guest(&self) -> Result<Session, Error> {
        use api::r0::account::register;

        let response = self
            .request(register::Request {
                auth: None,
                bind_email: None,
                device_id: None,
                initial_device_display_name: None,
                kind: Some(register::RegistrationKind::Guest),
                password: None,
                username: None,
            })
            .await?;

        let session = Session {
            access_token: response.access_token,
            device_id: response.device_id,
            user_id: response.user_id,
        };
        *self.0.session.lock().unwrap() = Some(session.clone());

        Ok(session)
    }

    /// Register as a new user on this server.
    ///
    /// In contrast to `api::r0::account::register::call()`, this method stores
    /// the session data returned by the endpoint in this client, instead of
    /// returning it.
    ///
    /// The username is the local part of the returned user_id. If it is
    /// omitted from this request, the server will generate one.
    pub async fn register_user(
        &self,
        username: Option<String>,
        password: String,
    ) -> Result<Session, Error> {
        use api::r0::account::register;

        let response = self
            .request(register::Request {
                auth: None,
                bind_email: None,
                device_id: None,
                initial_device_display_name: None,
                kind: Some(register::RegistrationKind::User),
                password: Some(password),
                username,
            })
            .await?;

        let session = Session {
            access_token: response.access_token,
            device_id: response.device_id,
            user_id: response.user_id,
        };
        *self.0.session.lock().unwrap() = Some(session.clone());

        Ok(session)
    }

    /// Convenience method that represents repeated calls to the sync_events endpoint as a stream.
    ///
    /// If the since parameter is None, the first Item might take a significant time to arrive and
    /// be deserialized, because it contains all events that have occurred in the whole lifetime of
    /// the logged-in users account and are visible to them.
    pub fn sync(
        &self,
        filter: Option<api::r0::sync::sync_events::Filter>,
        since: Option<String>,
<<<<<<< HEAD
        set_presence: bool,
        timeout: Option<js_int::UInt>,
=======
        set_presence: api::r0::sync::sync_events::SetPresence,
>>>>>>> c253265f
    ) -> impl Stream<Item = Result<api::r0::sync::sync_events::IncomingResponse, Error>>
           + TryStream<Ok = api::r0::sync::sync_events::IncomingResponse, Error = Error> {
        use api::r0::sync::sync_events;

        let client = self.clone();
        stream::try_unfold(since, move |since| {
            let client = client.clone();
            let filter = filter.clone();

            async move {
                let response = client
                    .request(sync_events::Request {
                        filter,
                        since,
                        full_state: false,
                        set_presence,
                        timeout,
                    })
                    .await?;

                let next_batch_clone = response.next_batch.clone();
                Ok(Some((response, Some(next_batch_clone))))
            }
        })
    }

    /// Makes a request to a Matrix API endpoint.
    pub fn request<Request: Endpoint<ResponseError = api::Error>>(
        &self,
        request: Request,
    ) -> impl Future<Output = Result<<Request::Response as Outgoing>::Incoming, Error>>
    // We need to duplicate Endpoint's where clauses because the compiler is not smart enough yet.
    // See https://github.com/rust-lang/rust/issues/54149
    where
        Request::Incoming: TryFrom<http::Request<Vec<u8>>, Error = FromHttpRequestError>,
        <Request::Response as Outgoing>::Incoming:
            TryFrom<http::Response<Vec<u8>>, Error = FromHttpResponseError<api::Error>>,
    {
        let client = self.0.clone();

        let mut url = client.homeserver_url.clone();

        async move {
            let mut hyper_request = request.try_into()?.map(hyper::Body::from);

            {
                let uri = hyper_request.uri();

                url.set_path(uri.path());
                url.set_query(uri.query());

                if Request::METADATA.requires_authentication {
                    if let Some(ref session) = *client.session.lock().unwrap() {
                        url.query_pairs_mut()
                            .append_pair("access_token", &session.access_token);
                    } else {
                        return Err(Error::AuthenticationRequired);
                    }
                }
            }

            *hyper_request.uri_mut() = Uri::from_str(url.as_ref())?;

            let hyper_response = client.hyper.request(hyper_request).await?;
            let (head, body) = hyper_response.into_parts();

            // FIXME: We read the response into a contiguous buffer here (not actually required for
            // deserialization) and then copy the whole thing to convert from Bytes to Vec<u8>.
            let full_body = hyper::body::to_bytes(body).await?;
            let full_response = HttpResponse::from_parts(head, full_body.as_ref().to_owned());

            Ok(<Request::Response as Outgoing>::Incoming::try_from(
                full_response,
            )?)
        }
    }
}

impl<C> Clone for Client<C> {
    fn clone(&self) -> Self {
        Self(self.0.clone())
    }
}<|MERGE_RESOLUTION|>--- conflicted
+++ resolved
@@ -34,11 +34,10 @@
 //! # let homeserver_url = "https://example.com".parse().unwrap();
 //! # let client = Client::https(homeserver_url, None);
 //! # async {
-<<<<<<< HEAD
-//! let mut sync_stream = Box::pin(client.sync(None, None, true, Some(js_int::UInt::new(30000).unwrap())));
-=======
-//! let mut sync_stream = Box::pin(client.sync(None, None, SetPresence::Online));
->>>>>>> c253265f
+//! let mut sync_stream = Box::pin(
+//!     client
+//!         .sync(None, None, SetPresence::Online, Some(js_int::UInt::new(30000).unwrap()))
+//! );
 //! while let Some(response) = sync_stream.try_next().await? {
 //!     // Do something with the data in the response...
 //! }
@@ -301,12 +300,8 @@
         &self,
         filter: Option<api::r0::sync::sync_events::Filter>,
         since: Option<String>,
-<<<<<<< HEAD
-        set_presence: bool,
+        set_presence: api::r0::sync::sync_events::SetPresence,
         timeout: Option<js_int::UInt>,
-=======
-        set_presence: api::r0::sync::sync_events::SetPresence,
->>>>>>> c253265f
     ) -> impl Stream<Item = Result<api::r0::sync::sync_events::IncomingResponse, Error>>
            + TryStream<Ok = api::r0::sync::sync_events::IncomingResponse, Error = Error> {
         use api::r0::sync::sync_events;
